<!DOCTYPE html>
<html lang="en">
  <head>
    <meta charset="UTF-8" />
    <meta name="viewport" content="width=device-width, initial-scale=1.0" />
    <title>100Gaj - AI Assistant Tester</title>
    <meta name="description" content="A test client for the 100Gaj AI-powered real estate assistant." />
    <meta name="author" content="100Gaj" />

    <style>
        body {
            font-family: -apple-system, BlinkMacSystemFont, "Segoe UI", Roboto, Helvetica, Arial, sans-serif;
            margin: 0;
            padding: 20px;
            background-color: #f4f7f6;
            color: #2c3e50;
            display: flex;
            justify-content: center;
        }
        #chat-container {
            width: 100%;
            max-width: 800px;
            display: flex;
            flex-direction: column;
            border: 1px solid #e0e0e0;
            border-radius: 12px;
            background-color: #ffffff;
            box-shadow: 0 5px 20px rgba(0,0,0,0.08);
            overflow: hidden;
        }
        #header {
            background: linear-gradient(90deg, #16a085, #1abc9c);
            color: white;
            padding: 15px 20px;
            font-size: 1.2em;
            font-weight: bold;
            text-align: center;
        }
        #messages {
            flex-grow: 1;
            padding: 20px;
            overflow-y: auto;
            height: 65vh;
        }
        .message {
            display: flex;
            margin-bottom: 15px;
            max-width: 85%;
        }
        .message-content {
            padding: 12px 18px;
            border-radius: 20px;
            line-height: 1.6;
            white-space: pre-wrap;
        }
        .user-message {
            justify-content: flex-end;
            margin-left: auto;
        }
        .user-message .message-content {
            background-color: #3498db;
            color: white;
            border-bottom-right-radius: 5px;
        }
        .ai-message {
            justify-content: flex-start;
        }
        .ai-message .message-content {
            background-color: #ecf0f1;
            color: #34495e;
            border-bottom-left-radius: 5px;
        }
        .ai-message ul, .ai-message ol {
            padding-left: 20px;
            margin-top: 5px;
            margin-bottom: 5px;
        }
        .ai-message li {
            margin-bottom: 5px;
        }
        #form-container {
            padding: 15px;
            border-top: 1px solid #e0e0e0;
            background-color: #f9f9f9;
        }
        /* --- NEW CSS FOR SUGGESTIONS --- */
        #suggestions {
            padding: 10px 15px 0;
            display: flex;
            flex-wrap: wrap;
            gap: 8px;
        }
        .suggestion-btn {
            background-color: #f1f1f1;
            border: 1px solid #ddd;
            border-radius: 15px;
            padding: 6px 12px;
            font-size: 14px;
            cursor: pointer;
            transition: background-color 0.2s, color 0.2s;
        }
        .suggestion-btn:hover {
            background-color: #e0e0e0;
        }
        /* --- END OF NEW CSS --- */
        #input-form {
            display: flex;
            margin-top: 10px;
        }
        #input {
            flex-grow: 1;
            padding: 12px;
            border: 1px solid #bdc3c7;
            border-radius: 20px;
            margin-right: 10px;
            font-size: 16px;
        }
        #input:focus {
            outline: none;
            border-color: #1abc9c;
            box-shadow: 0 0 0 2px rgba(26, 188, 156, 0.2);
        }
        button[type="submit"] {
            padding: 12px 25px;
            border: none;
            background-color: #1abc9c;
            color: white;
            border-radius: 20px;
            cursor: pointer;
            font-size: 16px;
            font-weight: bold;
            transition: background-color 0.2s;
        }
        button[type="submit"]:hover {
            background-color: #16a085;
        }
        #loading {
            text-align: center;
            padding: 10px;
            display: none;
            color: #7f8c8d;
        }
    </style>
  </head>

  <body>
    <div id="root">
        <div id="chat-container">
            <div id="header">100Gaj AI Assistant</div>
            <div id="messages">
                <div class="message ai-message">
                    <div class="message-content">Hello! I am the 100Gaj AI Assistant. How can I help you? Try one of the suggestions below or ask your own question.</div>
                </div>
            </div>
            <div id="loading">Assistant is typing...</div>
            <div id="form-container">
                <!-- --- NEW HTML FOR SUGGESTIONS --- -->
                <div id="suggestions">
                    <button class="suggestion-btn">What AI tools do you offer?</button>
                    <button class="suggestion-btn">Tell me about properties in Dwarka</button>
                    <button class="suggestion-btn">Who are your premium builders?</button>
                    <button class="suggestion-btn">Explain the buying process</button>
                </div>
                <!-- --- END OF NEW HTML --- -->
                <form id="input-form">
                    <input id="input" autocomplete="off" placeholder="Ask about properties, builders, AI tools..." />
                    <button type="submit">Send</button>
                </form>
            </div>
        </div>
    </div>

    <script type="module">
      const form = document.getElementById('input-form');
      const input = document.getElementById('input');
      const messages = document.getElementById('messages');
      const loading = document.getElementById('loading');
      const suggestionsContainer = document.getElementById('suggestions');
      
      // IMPORTANT: This points to your LOCAL backend server.
<<<<<<< HEAD
      const API_URL = 'http://localhost:8000/api/v1/chat';
=======
      const API_URL = 'https://one00-gaj-rag.onrender.com';
>>>>>>> bc2dc418

      let chatHistory = [];

      // --- NEW JAVASCRIPT TO HANDLE SUGGESTION CLICKS ---
      suggestionsContainer.addEventListener('click', function(e) {
        if (e.target.classList.contains('suggestion-btn')) {
            const question = e.target.textContent;
            input.value = question;
            form.dispatchEvent(new Event('submit', { bubbles: true, cancelable: true }));
        }
      });
      // --- END OF NEW JAVASCRIPT ---

      form.addEventListener('submit', async function(e) {
          e.preventDefault();
          const userMessage = input.value.trim();
          if (!userMessage) return;

          // Hide suggestions after the first question is asked
          suggestionsContainer.style.display = 'none';

          addMessageToUI(userMessage, 'user');
          
          chatHistory.push({ role: 'user', content: userMessage });
          input.value = '';
          loading.style.display = 'block';

          const aiMessageContainer = addMessageToUI('', 'ai');

          try {
              const response = await fetch(API_URL, {
                  method: 'POST',
                  headers: { 'Content-Type': 'application/json' },
                  body: JSON.stringify({
                      message: userMessage,
                      chat_history: chatHistory
                  }),
              });
              
              if (!response.ok) {
                  const errorText = await response.text();
                  throw new Error(`HTTP error! status: ${response.status} - ${errorText}`);
              }

              const reader = response.body.getReader();
              const decoder = new TextDecoder();
              let aiFullResponse = '';

              while (true) {
                  const { done, value } = await reader.read();
                  if (done) break;

                  const chunk = decoder.decode(value, { stream: true });
                  const lines = chunk.split('\n\n').filter(line => line.trim());

                  for (const line of lines) {
                      if (line.startsWith('data: ')) {
                          const dataStr = line.substring(6);
                          try {
                              const data = JSON.parse(dataStr);
                              if (data.type === 'text') {
                                  aiMessageContainer.innerHTML += data.data.replace(/\n/g, '<br>');
                                  aiFullResponse += data.data;
                              } else if (data.type === 'end') {
                                  console.log('Stream ended.');
                              }
                          } catch (error) {
                              console.error('Failed to parse stream data:', dataStr, error);
                          }
                      }
                  }
              }

              chatHistory.push({ role: 'assistant', content: aiFullResponse });

          } catch (error) {
              console.error('Fetch error:', error);
              aiMessageContainer.innerHTML = 'Sorry, an error occurred. Please check the console and ensure the backend server is running.';
              aiMessageContainer.style.color = 'red';
          } finally {
              loading.style.display = 'none';
              messages.scrollTop = messages.scrollHeight;
          }
      });

      function addMessageToUI(text, type) {
          const messageWrapper = document.createElement('div');
          messageWrapper.className = `message ${type}-message`;
          
          const messageContent = document.createElement('div');
          messageContent.className = 'message-content';
          messageContent.innerHTML = text;
          
          messageWrapper.appendChild(messageContent);
          messages.appendChild(messageWrapper);
          messages.scrollTop = messages.scrollHeight;
          return messageContent;
      }
    </script>
  </body>
</html><|MERGE_RESOLUTION|>--- conflicted
+++ resolved
@@ -178,11 +178,7 @@
       const suggestionsContainer = document.getElementById('suggestions');
       
       // IMPORTANT: This points to your LOCAL backend server.
-<<<<<<< HEAD
-      const API_URL = 'http://localhost:8000/api/v1/chat';
-=======
-      const API_URL = 'https://one00-gaj-rag.onrender.com';
->>>>>>> bc2dc418
+      const API_URL = 'https://one00-gaj-rag.onrender.com/api/v1/chat';
 
       let chatHistory = [];
 
